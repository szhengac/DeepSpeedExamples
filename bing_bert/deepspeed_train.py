--- conflicted
+++ resolved
@@ -1,537 +1,534 @@
-import os
-import sys
-import time
-import logging
-import numpy as np
-import random
-import json
-import torch
-import torch.distributed as dist
-from torch.utils.data import DataLoader, Dataset
-from torch.utils.data.sampler import RandomSampler, SequentialSampler
-from torch.utils.data.distributed import DistributedSampler
-from tqdm import tqdm
-
-from turing.logger import Logger
-from turing.utils import get_sample_writer
-from turing.models import BertMultiTask
-from turing.dataset import PreTrainingDataset, PretrainBatch, PretrainDataType
-from turing.sources import PretrainingDataCreator, WikiPretrainingDataCreator, TokenInstance
-from pytorch_pretrained_bert.tokenization import BertTokenizer
-from pytorch_pretrained_bert.optimization import BertAdam, warmup_linear, warmup_linear_decay_exp, warmup_exp_decay_exp, warmup_exp_decay_poly
-from utils import get_argument_parser, is_time_to_exit
-
-from bing_bert_dataset_provider import BingBertDatasetProvider
-from nvidia_bert_dataset_provider import NvidiaBertDatasetProvider
-
-import deepspeed
-
-global_step = 0
-global_data_samples = 0
-last_global_step_from_restore = 0
-
-
-def checkpoint_model(PATH, ckpt_id, model, epoch, last_global_step,
-                     last_global_data_samples, **kwargs):
-    """Utility function for checkpointing model + optimizer dictionaries
-       The main purpose for this is to be able to resume training from that instant again
-    """
-    checkpoint_state_dict = {
-        'epoch': epoch,
-        'last_global_step': last_global_step,
-        'last_global_data_samples': last_global_data_samples
-    }
-    # Add extra kwargs too
-    checkpoint_state_dict.update(kwargs)
-
-    success = model.network.save_checkpoint(PATH, ckpt_id,
-                                            checkpoint_state_dict)
-    status_msg = 'checkpointing: PATH={}, ckpt_id={}'.format(PATH, ckpt_id)
-    if success:
-        logging.info(f"Success {status_msg}")
-    else:
-        logging.warning(f"Failure {status_msg}")
-    return
-
-
-def load_training_checkpoint(args, model, PATH, ckpt_id):
-    """Utility function for checkpointing model + optimizer dictionaries
-       The main purpose for this is to be able to resume training from that instant again
-    """
-    logger = args.logger
-    _, checkpoint_state_dict = model.network.load_checkpoint(PATH, ckpt_id)
-    epoch = checkpoint_state_dict['epoch']
-    last_global_step = checkpoint_state_dict['last_global_step']
-    last_global_data_samples = checkpoint_state_dict[
-        'last_global_data_samples']
-    del checkpoint_state_dict
-    return (epoch, last_global_step, last_global_data_samples)
-
-
-def get_dataloader(args, dataset: Dataset, eval_set=False):
-    if args.local_rank == -1:
-        train_sampler = RandomSampler(dataset)
-    else:
-        train_sampler = DistributedSampler(dataset)
-    return (x for x in
-            DataLoader(dataset,
-                       batch_size=args.train_micro_batch_size_per_gpu //
-                       2 if eval_set else args.train_micro_batch_size_per_gpu,
-                       sampler=train_sampler,
-                       num_workers=args.config['training']['num_workers']))
-
-
-def pretrain_validation(args, index, model):
-    if args.validation_data_path_prefix is None:
-        return
-
-    config = args.config
-    logger = args.logger
-
-    logger.info(
-        f"Validation micro batch size: {args.train_micro_batch_size_per_gpu}")
-
-    model.eval()
-    dataset = PreTrainingDataset(
-        args.tokenizer,
-        os.path.join(args.validation_data_path_prefix,
-                     config['validation']['path']), args.logger,
-        args.max_seq_length, index, PretrainDataType.VALIDATION,
-        args.max_predictions_per_seq)
-    data_batches = get_dataloader(args, dataset, eval_set=True)
-    eval_loss = 0
-    nb_eval_steps = 0
-    for batch in tqdm(data_batches):
-        batch = tuple(t.to(args.device) for t in batch)
-        tmp_eval_loss = model.network(batch, log=False)
-        dist.reduce(tmp_eval_loss, 0)
-        # Reduce to get the loss from all the GPU's
-        tmp_eval_loss = tmp_eval_loss / dist.get_world_size()
-        eval_loss += tmp_eval_loss.mean().item()
-        nb_eval_steps += 1
-    eval_loss = eval_loss / nb_eval_steps
-    logger.info(f"Validation Loss for epoch {index + 1} is: {eval_loss}")
-    if (not args.no_cuda
-            and dist.get_rank() == 0) or (args.no_cuda
-                                          and args.local_rank == -1):
-        args.summary_writer.add_scalar(f'Validation/Loss', eval_loss,
-                                       index + 1)
-    return
-
-
-def master_process(args):
-    return (not args.no_cuda
-            and dist.get_rank() == 0) or (args.no_cuda
-                                          and args.local_rank == -1)
-
-            
-from deepspeed.utils.logging import logger
-
-
-
-
-def train(args,
-          index,
-          model,
-          optimizer,
-          pretrain_dataset_provider,
-          finetune=False):
-    global global_step
-    global global_data_samples
-    global last_global_step_from_restore
-
-    dataset_iterator, total_length = pretrain_dataset_provider.get_shard(index)
-    current_data_sample_count = global_data_samples
-
-    config = args.config
-    logger = args.logger
-    logger.info(
-        f'worker-{dist.get_rank()}: begin epoch {index+1} current_sample_count {current_data_sample_count} shard_length {total_length} global_data_samples {global_data_samples}'
-    )
-
-    pretrain_dataset_provider.prefetch_shard(index + 1)
-
-    model.train()
-
-    epoch_step = 0
-    rounds = 20
-    all_step_time = 0.0
-    step_counts = 0
-
-    for _, batch_index in enumerate(tqdm(dataset_iterator, smoothing=1)):
-        try:
-            step_start = time.time()
-            batch = pretrain_dataset_provider.get_batch(batch_index)
-            batch = tuple(t.to(args.device) for t in batch)  # Move to GPU
-
-            # Calculate forward pass
-            loss = model.network(batch)
-            unscaled_loss = loss.item()
-            current_data_sample_count += (args.train_micro_batch_size_per_gpu *
-                                          dist.get_world_size())
-
-            # Prefetch training data
-            pretrain_dataset_provider.prefetch_batch()
-
-            model.network.backward(loss)
-
-            loss = None
-
-            if model.network.is_gradient_accumulation_boundary():
-                if args.fp16:
-                    # modify learning rate with special warm up BERT uses
-                    # if args.fp16 is False, BertAdam is used that handles this automatically
-                    lr_this_step = update_learning_rate(
-                        args, config, global_step, optimizer)
-
-                report_step_metrics(args, lr_this_step, unscaled_loss,
-                                    global_step, current_data_sample_count)
-
-                model.network.step()
-
-
-                report_lamb_coefficients(args, optimizer)
-                global_step += 1
-                epoch_step += 1
-            else:
-                # Call DeepSpeed engine step on micro steps
-                model.network.step()
-
-        except StopIteration:
-            continue
-
-        current_global_step = global_step - last_global_step_from_restore
-        if is_time_to_exit(args=args,
-                           epoch_steps=epoch_step,
-                           global_steps=current_global_step):
-            print(
-                f'Warning: Early epoch termination due to max steps limit, epoch step ={epoch_step}, global step = {current_global_step}, epoch = {index+1}'
-            )
-            break
-        step_time = time.time() - step_start
-        all_step_time += step_time
-        if global_step % rounds == 0 and global_step != 0 and model.network.is_gradient_accumulation_boundary() and dist.get_rank() == 0:
-            one_step_bs = args.train_micro_batch_size_per_gpu * args.gradient_accumulation_steps * dist.get_world_size() * rounds
-            # print(model.network.enable_backward_allreduce)
-            if model.network.enable_backward_allreduce is True:
-                print(' Uncompressed, at step {}, the throughput is {:2f} Samples/s'.format(global_step, one_step_bs/all_step_time), flush=True)
-            else:
-                print(' Compressed, at step {}, the throughput is {:2f}Samples/s'.format(global_step, one_step_bs/all_step_time), flush=True)
-            all_step_time = 0.0
-
-    pretrain_dataset_provider.release_shard(index)
-
-    global_data_samples = current_data_sample_count
-
-    # Run Validation Loss
-    if not finetune and args.max_seq_length == 512:
-        pretrain_validation(args, index, model)
-
-
-def update_learning_rate(args, config, current_global_step, optimizer):
-    global last_global_step_from_restore
-
-    global_step_for_lr = current_global_step - last_global_step_from_restore
-
-    if args.lr_schedule == "EE":
-        #print(f'LR Schedule is {args.lr_schedule} EE')
-        lr_this_step = config["training"][
-            "learning_rate"] * warmup_exp_decay_exp(
-                global_step_for_lr, config["training"]["decay_rate"],
-                config["training"]["decay_step"],
-                config["training"]["total_training_steps"],
-                config["training"]["warmup_proportion"])
-    elif args.lr_schedule == "EP":
-        print(f'LR Schedule is {args.lr_schedule} EP')
-        lr_this_step = config["training"][
-            "learning_rate"] * warmup_exp_decay_poly(
-                global_step_for_lr, config["training"]["total_training_steps"],
-                config["training"]["warmup_proportion"])
-    else:
-        lr_this_step = config["training"][
-            "learning_rate"] * warmup_linear_decay_exp(
-                global_step_for_lr, config["training"]["decay_rate"],
-                config["training"]["decay_step"],
-                config["training"]["total_training_steps"],
-                config["training"]["warmup_proportion"])
-    lr_this_step += args.lr_offset
-
-    for param_group in optimizer.param_groups:
-        param_group['lr'] = lr_this_step
-
-    return lr_this_step
-
-
-def report_step_metrics(args, lr, loss, step, data_sample_count):
-    ##### Record the LR against global_step on tensorboard #####
-    if (not args.no_cuda
-            and dist.get_rank() == 0) or (args.no_cuda
-                                          and args.local_rank == -1):
-        args.summary_writer.add_scalar(f'Train/lr', lr, step)
-
-        args.summary_writer.add_scalar(f'Train/Samples/train_loss', loss,
-                                       data_sample_count)
-
-        args.summary_writer.add_scalar(f'Train/Samples/lr', lr,
-                                       data_sample_count)
-    ##### Recording  done. #####
-
-    if (step + 1) % args.print_steps == 0 and master_process(args):
-        print('bing_bert_progress: step={}, loss={}, lr={}, sample_count={}'.
-              format(step + 1, loss, lr, data_sample_count))
-
-
-def report_lamb_coefficients(args, optimizer):
-    if master_process(args):
-        if (args.fp16 and args.use_lamb):
-            #print("Lamb Coeffs", optimizer.optimizer.get_lamb_coeffs())
-            lamb_coeffs = optimizer.optimizer.get_lamb_coeffs()
-            lamb_coeffs = np.array(lamb_coeffs)
-            if lamb_coeffs.size > 0:
-                args.summary_writer.add_histogram(f'Train/lamb_coeffs',
-                                                  lamb_coeffs, global_step)
-
-
-def get_arguments():
-    parser = get_argument_parser()
-    # Include DeepSpeed configuration arguments
-    parser = deepspeed.add_config_arguments(parser)
-
-    args = parser.parse_args()
-
-    # no cuda mode is not supported
-    args.no_cuda = False
-
-    return args
-
-
-def construct_arguments():
-    args = get_arguments()
-
-    # Prepare Logger
-    logger = Logger(cuda=torch.cuda.is_available() and not args.no_cuda)
-    args.logger = logger
-    config = json.load(open(args.config_file, 'r', encoding='utf-8'))
-
-    # choose dataset and training config based on the given sequence length
-    seq_len = str(args.max_seq_length)
-
-    datasets = config["data"]["mixed_seq_datasets"][seq_len]
-    del config["data"]["mixed_seq_datasets"]
-    training = config["mixed_seq_training"][seq_len]
-    del config["mixed_seq_training"]
-    config["data"]["datasets"] = datasets
-    config["training"] = training
-    args.config = config
-
-    args.job_name = config['name'] if args.job_name is None else args.job_name
-    print("Running Config File: ", args.job_name)
-    # Setting the distributed variables
-    print("Args = {}".format(args))
-
-    # Setting all the seeds so that the task is random but same accross processes
-    random.seed(args.seed)
-    np.random.seed(args.seed)
-    torch.manual_seed(args.seed)
-    torch.cuda.manual_seed_all(args.seed)
-
-    os.makedirs(args.output_dir, exist_ok=True)
-    args.saved_model_path = os.path.join(args.output_dir, "saved_models/",
-                                         args.job_name)
-
-    args.n_gpu = 1
-
-    # Loading Tokenizer
-    tokenizer = BertTokenizer.from_pretrained(config["bert_token_file"])
-    args.tokenizer = tokenizer
-
-    # Set validation dataset path
-    if args.validation_data_path_prefix is None:
-        logging.warning(
-            'Skipping validation because validation_data_path_prefix is unspecified'
-        )
-
-    # Issue warning if early exit from epoch is configured
-    if args.max_steps < sys.maxsize:
-        logging.warning(
-            'Early training exit is set after {} global steps'.format(
-                args.max_steps))
-
-    if args.max_steps_per_epoch < sys.maxsize:
-        logging.warning('Early epoch exit is set after {} global steps'.format(
-            args.max_steps_per_epoch))
-
-    return args
-
-
-def prepare_optimizer_parameters(args, model):
-    config = args.config
-
-    param_optimizer = list(model.network.named_parameters())
-    param_optimizer = [n for n in param_optimizer if 'pooler' not in n[0]]
-    no_decay = ['bias', 'LayerNorm.bias', 'LayerNorm.weight']
-    if "weight_decay" in config["training"].keys():
-        weight_decay = config["training"]["weight_decay"]
-    else:
-        weight_decay = 0.01
-
-    optimizer_grouped_parameters = [{
-        'params':
-        [p for n, p in param_optimizer if not any(nd in n for nd in no_decay)],
-        'weight_decay':
-        weight_decay
-    }, {
-        'params':
-        [p for n, p in param_optimizer if any(nd in n for nd in no_decay)],
-        'weight_decay':
-        0.0
-    }]
-
-    return optimizer_grouped_parameters
-
-
-def prepare_model_optimizer(args):
-<<<<<<< HEAD
-    # Initialize torch distributed
-    # torch.distributed.init_process_group(backend="nccl")
-
-=======
->>>>>>> fd869ae1
-    # Loading Model
-    model = BertMultiTask(args)
-
-    # Optimizer parameters
-    optimizer_grouped_parameters = prepare_optimizer_parameters(args, model)
-
-    # DeepSpeed initializer handles FP16, distributed, optimizer automatically.
-    model.network, optimizer, _, _ = deepspeed.initialize(
-        args=args,
-        model=model.network,
-        model_parameters=optimizer_grouped_parameters)
-
-    # Overwrite application configs with DeepSpeed config
-    args.train_micro_batch_size_per_gpu = model.network.train_micro_batch_size_per_gpu(
-    )
-    args.gradient_accumulation_steps = model.network.gradient_accumulation_steps(
-    )
-
-    # Set DeepSpeed info
-    args.local_rank = model.network.local_rank
-    args.device = model.network.device
-    model.set_device(args.device)
-    args.fp16 = model.network.fp16_enabled()
-    args.use_lamb = model.network.optimizer_name(
-    ) == deepspeed.runtime.config.LAMB_OPTIMIZER
-
-    # Prepare Summary Writer and saved_models path
-    if dist.get_rank() == 0:
-        summary_writer = get_sample_writer(name=args.job_name,
-                                           base=args.output_dir)
-        args.summary_writer = summary_writer
-        os.makedirs(args.saved_model_path, exist_ok=True)
-
-    return model, optimizer
-
-
-def load_checkpoint(args, model):
-    global global_step
-    global global_data_samples
-    global last_global_step_from_restore
-
-    config = args.config
-    logger = args.logger
-
-    logger.info(
-        f"Restoring previous training checkpoint from PATH={args.load_training_checkpoint}, CKPT_ID={args.load_checkpoint_id}"
-    )
-    start_epoch, global_step, global_data_samples = load_training_checkpoint(
-        args=args,
-        model=model,
-        PATH=args.load_training_checkpoint,
-        ckpt_id=args.load_checkpoint_id)
-    logger.info(
-        f"The model is loaded from last checkpoint at epoch {start_epoch} when the global steps were at {global_step} and global data samples at {global_data_samples}"
-    )
-
-    if args.rewarmup:
-        logger.info(
-            f"Rewarmup learning rate with last_global_step_from_restore = {global_step}"
-        )
-        last_global_step_from_restore = global_step
-
-    lr_this_step = config["training"][
-        "learning_rate"] * warmup_linear_decay_exp(
-            global_step, config["training"]["decay_rate"],
-            config["training"]["decay_step"],
-            config["training"]["total_training_steps"],
-            config["training"]["warmup_proportion"])
-    logger.info(f"Restart training with lr = {lr_this_step}")
-
-    # Run validation for checkpoint before training
-    if not args.finetune and args.max_seq_length == 512:
-        logger.info(
-            f"Validation Loss of Checkpoint {start_epoch} before pretraining")
-        index = start_epoch - 1 if start_epoch > 0 else start_epoch
-        pretrain_validation(args, index, model)
-
-    return start_epoch
-
-
-def run(args, model, optimizer, start_epoch):
-    global global_step
-    global global_data_samples
-    global last_global_step_from_restore
-
-    config = args.config
-    logger = args.logger
-
-    if args.use_nvidia_dataset:
-        pretrain_dataset_provider = NvidiaBertDatasetProvider(args)
-    else:
-        pretrain_dataset_provider = BingBertDatasetProvider(args)
-
-    for index in range(start_epoch, config["training"]["num_epochs"]):
-        logger.info(f"Training Epoch: {index + 1}")
-        pre = time.time()
-        train(args, index, model, optimizer, pretrain_dataset_provider)
-
-        # Save ckpts according to "--ckpt_to_save" option,
-        # e.g. "--ckpt_to_save 160 161" to save epoch 160 and 161.
-        if args.ckpt_to_save is None or (index + 1) in args.ckpt_to_save:
-            logger.info(
-                f"Saving a checkpointing of the model for epoch: {index+1}")
-
-            checkpoint_model(PATH=args.saved_model_path,
-                             ckpt_id='epoch{}_step{}'.format(
-                                 index + 1, global_step),
-                             model=model,
-                             epoch=index + 1,
-                             last_global_step=global_step,
-                             last_global_data_samples=global_data_samples)
-
-        post = time.time()
-        logger.info(f"Time for shard {index + 1}: {post-pre} seconds")
-
-        current_global_step = global_step - last_global_step_from_restore
-        if is_time_to_exit(args=args, global_steps=current_global_step):
-            print(
-                f'Warning: Early training termination due to max steps limit, epoch={index+1}, global_step={current_global_step}'
-            )
-            break
-
-
-def main():
-    start = time.time()
-    args = construct_arguments()
-    model, optimizer = prepare_model_optimizer(args)
-    start_epoch = 0
-    if not None in [args.load_training_checkpoint, args.load_checkpoint_id]:
-        start_epoch = load_checkpoint(args, model)
-    run(args, model, optimizer, start_epoch)
-    elapsed = time.time() - start
-    logger = args.logger
-    logger.info(f"Elapsed time: {elapsed} seconds")
-
-
-if __name__ == "__main__":
-    main()
+import os
+import sys
+import time
+import logging
+import numpy as np
+import random
+import json
+import torch
+import torch.distributed as dist
+from torch.utils.data import DataLoader, Dataset
+from torch.utils.data.sampler import RandomSampler, SequentialSampler
+from torch.utils.data.distributed import DistributedSampler
+from tqdm import tqdm
+
+from turing.logger import Logger
+from turing.utils import get_sample_writer
+from turing.models import BertMultiTask
+from turing.dataset import PreTrainingDataset, PretrainBatch, PretrainDataType
+from turing.sources import PretrainingDataCreator, WikiPretrainingDataCreator, TokenInstance
+from pytorch_pretrained_bert.tokenization import BertTokenizer
+from pytorch_pretrained_bert.optimization import BertAdam, warmup_linear, warmup_linear_decay_exp, warmup_exp_decay_exp, warmup_exp_decay_poly
+from utils import get_argument_parser, is_time_to_exit
+
+from bing_bert_dataset_provider import BingBertDatasetProvider
+from nvidia_bert_dataset_provider import NvidiaBertDatasetProvider
+
+import deepspeed
+
+global_step = 0
+global_data_samples = 0
+last_global_step_from_restore = 0
+
+
+def checkpoint_model(PATH, ckpt_id, model, epoch, last_global_step,
+                     last_global_data_samples, **kwargs):
+    """Utility function for checkpointing model + optimizer dictionaries
+       The main purpose for this is to be able to resume training from that instant again
+    """
+    checkpoint_state_dict = {
+        'epoch': epoch,
+        'last_global_step': last_global_step,
+        'last_global_data_samples': last_global_data_samples
+    }
+    # Add extra kwargs too
+    checkpoint_state_dict.update(kwargs)
+
+    success = model.network.save_checkpoint(PATH, ckpt_id,
+                                            checkpoint_state_dict)
+    status_msg = 'checkpointing: PATH={}, ckpt_id={}'.format(PATH, ckpt_id)
+    if success:
+        logging.info(f"Success {status_msg}")
+    else:
+        logging.warning(f"Failure {status_msg}")
+    return
+
+
+def load_training_checkpoint(args, model, PATH, ckpt_id):
+    """Utility function for checkpointing model + optimizer dictionaries
+       The main purpose for this is to be able to resume training from that instant again
+    """
+    logger = args.logger
+    _, checkpoint_state_dict = model.network.load_checkpoint(PATH, ckpt_id)
+    epoch = checkpoint_state_dict['epoch']
+    last_global_step = checkpoint_state_dict['last_global_step']
+    last_global_data_samples = checkpoint_state_dict[
+        'last_global_data_samples']
+    del checkpoint_state_dict
+    return (epoch, last_global_step, last_global_data_samples)
+
+
+def get_dataloader(args, dataset: Dataset, eval_set=False):
+    if args.local_rank == -1:
+        train_sampler = RandomSampler(dataset)
+    else:
+        train_sampler = DistributedSampler(dataset)
+    return (x for x in
+            DataLoader(dataset,
+                       batch_size=args.train_micro_batch_size_per_gpu //
+                       2 if eval_set else args.train_micro_batch_size_per_gpu,
+                       sampler=train_sampler,
+                       num_workers=args.config['training']['num_workers']))
+
+
+def pretrain_validation(args, index, model):
+    if args.validation_data_path_prefix is None:
+        return
+
+    config = args.config
+    logger = args.logger
+
+    logger.info(
+        f"Validation micro batch size: {args.train_micro_batch_size_per_gpu}")
+
+    model.eval()
+    dataset = PreTrainingDataset(
+        args.tokenizer,
+        os.path.join(args.validation_data_path_prefix,
+                     config['validation']['path']), args.logger,
+        args.max_seq_length, index, PretrainDataType.VALIDATION,
+        args.max_predictions_per_seq)
+    data_batches = get_dataloader(args, dataset, eval_set=True)
+    eval_loss = 0
+    nb_eval_steps = 0
+    for batch in tqdm(data_batches):
+        batch = tuple(t.to(args.device) for t in batch)
+        tmp_eval_loss = model.network(batch, log=False)
+        dist.reduce(tmp_eval_loss, 0)
+        # Reduce to get the loss from all the GPU's
+        tmp_eval_loss = tmp_eval_loss / dist.get_world_size()
+        eval_loss += tmp_eval_loss.mean().item()
+        nb_eval_steps += 1
+    eval_loss = eval_loss / nb_eval_steps
+    logger.info(f"Validation Loss for epoch {index + 1} is: {eval_loss}")
+    if (not args.no_cuda
+            and dist.get_rank() == 0) or (args.no_cuda
+                                          and args.local_rank == -1):
+        args.summary_writer.add_scalar(f'Validation/Loss', eval_loss,
+                                       index + 1)
+    return
+
+
+def master_process(args):
+    return (not args.no_cuda
+            and dist.get_rank() == 0) or (args.no_cuda
+                                          and args.local_rank == -1)
+
+            
+from deepspeed.utils.logging import logger
+
+
+
+
+def train(args,
+          index,
+          model,
+          optimizer,
+          pretrain_dataset_provider,
+          finetune=False):
+    global global_step
+    global global_data_samples
+    global last_global_step_from_restore
+
+    dataset_iterator, total_length = pretrain_dataset_provider.get_shard(index)
+    current_data_sample_count = global_data_samples
+
+    config = args.config
+    logger = args.logger
+    logger.info(
+        f'worker-{dist.get_rank()}: begin epoch {index+1} current_sample_count {current_data_sample_count} shard_length {total_length} global_data_samples {global_data_samples}'
+    )
+
+    pretrain_dataset_provider.prefetch_shard(index + 1)
+
+    model.train()
+
+    epoch_step = 0
+    rounds = 20
+    all_step_time = 0.0
+    step_counts = 0
+
+    for _, batch_index in enumerate(tqdm(dataset_iterator, smoothing=1)):
+        try:
+            step_start = time.time()
+            batch = pretrain_dataset_provider.get_batch(batch_index)
+            batch = tuple(t.to(args.device) for t in batch)  # Move to GPU
+
+            # Calculate forward pass
+            loss = model.network(batch)
+            unscaled_loss = loss.item()
+            current_data_sample_count += (args.train_micro_batch_size_per_gpu *
+                                          dist.get_world_size())
+
+            # Prefetch training data
+            pretrain_dataset_provider.prefetch_batch()
+
+            model.network.backward(loss)
+
+            loss = None
+
+            if model.network.is_gradient_accumulation_boundary():
+                if args.fp16:
+                    # modify learning rate with special warm up BERT uses
+                    # if args.fp16 is False, BertAdam is used that handles this automatically
+                    lr_this_step = update_learning_rate(
+                        args, config, global_step, optimizer)
+
+                report_step_metrics(args, lr_this_step, unscaled_loss,
+                                    global_step, current_data_sample_count)
+
+                model.network.step()
+
+
+                report_lamb_coefficients(args, optimizer)
+                global_step += 1
+                epoch_step += 1
+            else:
+                # Call DeepSpeed engine step on micro steps
+                model.network.step()
+
+        except StopIteration:
+            continue
+
+        current_global_step = global_step - last_global_step_from_restore
+        if is_time_to_exit(args=args,
+                           epoch_steps=epoch_step,
+                           global_steps=current_global_step):
+            print(
+                f'Warning: Early epoch termination due to max steps limit, epoch step ={epoch_step}, global step = {current_global_step}, epoch = {index+1}'
+            )
+            break
+        step_time = time.time() - step_start
+        all_step_time += step_time
+        if global_step % rounds == 0 and global_step != 0 and model.network.is_gradient_accumulation_boundary() and dist.get_rank() == 0:
+            one_step_bs = args.train_micro_batch_size_per_gpu * args.gradient_accumulation_steps * dist.get_world_size() * rounds
+            # print(model.network.enable_backward_allreduce)
+            if model.network.enable_backward_allreduce is True:
+                print(' Uncompressed, at step {}, the throughput is {:2f} Samples/s'.format(global_step, one_step_bs/all_step_time), flush=True)
+            else:
+                print(' Compressed, at step {}, the throughput is {:2f}Samples/s'.format(global_step, one_step_bs/all_step_time), flush=True)
+            all_step_time = 0.0
+
+    pretrain_dataset_provider.release_shard(index)
+
+    global_data_samples = current_data_sample_count
+
+    # Run Validation Loss
+    if not finetune and args.max_seq_length == 512:
+        pretrain_validation(args, index, model)
+
+
+def update_learning_rate(args, config, current_global_step, optimizer):
+    global last_global_step_from_restore
+
+    global_step_for_lr = current_global_step - last_global_step_from_restore
+
+    if args.lr_schedule == "EE":
+        #print(f'LR Schedule is {args.lr_schedule} EE')
+        lr_this_step = config["training"][
+            "learning_rate"] * warmup_exp_decay_exp(
+                global_step_for_lr, config["training"]["decay_rate"],
+                config["training"]["decay_step"],
+                config["training"]["total_training_steps"],
+                config["training"]["warmup_proportion"])
+    elif args.lr_schedule == "EP":
+        print(f'LR Schedule is {args.lr_schedule} EP')
+        lr_this_step = config["training"][
+            "learning_rate"] * warmup_exp_decay_poly(
+                global_step_for_lr, config["training"]["total_training_steps"],
+                config["training"]["warmup_proportion"])
+    else:
+        lr_this_step = config["training"][
+            "learning_rate"] * warmup_linear_decay_exp(
+                global_step_for_lr, config["training"]["decay_rate"],
+                config["training"]["decay_step"],
+                config["training"]["total_training_steps"],
+                config["training"]["warmup_proportion"])
+    lr_this_step += args.lr_offset
+
+    for param_group in optimizer.param_groups:
+        param_group['lr'] = lr_this_step
+
+    return lr_this_step
+
+
+def report_step_metrics(args, lr, loss, step, data_sample_count):
+    ##### Record the LR against global_step on tensorboard #####
+    if (not args.no_cuda
+            and dist.get_rank() == 0) or (args.no_cuda
+                                          and args.local_rank == -1):
+        args.summary_writer.add_scalar(f'Train/lr', lr, step)
+
+        args.summary_writer.add_scalar(f'Train/Samples/train_loss', loss,
+                                       data_sample_count)
+
+        args.summary_writer.add_scalar(f'Train/Samples/lr', lr,
+                                       data_sample_count)
+    ##### Recording  done. #####
+
+    if (step + 1) % args.print_steps == 0 and master_process(args):
+        print('bing_bert_progress: step={}, loss={}, lr={}, sample_count={}'.
+              format(step + 1, loss, lr, data_sample_count))
+
+
+def report_lamb_coefficients(args, optimizer):
+    if master_process(args):
+        if (args.fp16 and args.use_lamb):
+            #print("Lamb Coeffs", optimizer.optimizer.get_lamb_coeffs())
+            lamb_coeffs = optimizer.optimizer.get_lamb_coeffs()
+            lamb_coeffs = np.array(lamb_coeffs)
+            if lamb_coeffs.size > 0:
+                args.summary_writer.add_histogram(f'Train/lamb_coeffs',
+                                                  lamb_coeffs, global_step)
+
+
+def get_arguments():
+    parser = get_argument_parser()
+    # Include DeepSpeed configuration arguments
+    parser = deepspeed.add_config_arguments(parser)
+
+    args = parser.parse_args()
+
+    # no cuda mode is not supported
+    args.no_cuda = False
+
+    return args
+
+
+def construct_arguments():
+    args = get_arguments()
+
+    # Prepare Logger
+    logger = Logger(cuda=torch.cuda.is_available() and not args.no_cuda)
+    args.logger = logger
+    config = json.load(open(args.config_file, 'r', encoding='utf-8'))
+
+    # choose dataset and training config based on the given sequence length
+    seq_len = str(args.max_seq_length)
+
+    datasets = config["data"]["mixed_seq_datasets"][seq_len]
+    del config["data"]["mixed_seq_datasets"]
+    training = config["mixed_seq_training"][seq_len]
+    del config["mixed_seq_training"]
+    config["data"]["datasets"] = datasets
+    config["training"] = training
+    args.config = config
+
+    args.job_name = config['name'] if args.job_name is None else args.job_name
+    print("Running Config File: ", args.job_name)
+    # Setting the distributed variables
+    print("Args = {}".format(args))
+
+    # Setting all the seeds so that the task is random but same accross processes
+    random.seed(args.seed)
+    np.random.seed(args.seed)
+    torch.manual_seed(args.seed)
+    torch.cuda.manual_seed_all(args.seed)
+
+    os.makedirs(args.output_dir, exist_ok=True)
+    args.saved_model_path = os.path.join(args.output_dir, "saved_models/",
+                                         args.job_name)
+
+    args.n_gpu = 1
+
+    # Loading Tokenizer
+    tokenizer = BertTokenizer.from_pretrained(config["bert_token_file"])
+    args.tokenizer = tokenizer
+
+    # Set validation dataset path
+    if args.validation_data_path_prefix is None:
+        logging.warning(
+            'Skipping validation because validation_data_path_prefix is unspecified'
+        )
+
+    # Issue warning if early exit from epoch is configured
+    if args.max_steps < sys.maxsize:
+        logging.warning(
+            'Early training exit is set after {} global steps'.format(
+                args.max_steps))
+
+    if args.max_steps_per_epoch < sys.maxsize:
+        logging.warning('Early epoch exit is set after {} global steps'.format(
+            args.max_steps_per_epoch))
+
+    return args
+
+
+def prepare_optimizer_parameters(args, model):
+    config = args.config
+
+    param_optimizer = list(model.network.named_parameters())
+    param_optimizer = [n for n in param_optimizer if 'pooler' not in n[0]]
+    no_decay = ['bias', 'LayerNorm.bias', 'LayerNorm.weight']
+    if "weight_decay" in config["training"].keys():
+        weight_decay = config["training"]["weight_decay"]
+    else:
+        weight_decay = 0.01
+
+    optimizer_grouped_parameters = [{
+        'params':
+        [p for n, p in param_optimizer if not any(nd in n for nd in no_decay)],
+        'weight_decay':
+        weight_decay
+    }, {
+        'params':
+        [p for n, p in param_optimizer if any(nd in n for nd in no_decay)],
+        'weight_decay':
+        0.0
+    }]
+
+    return optimizer_grouped_parameters
+
+
+def prepare_model_optimizer(args):
+    # Initialize torch distributed
+    # torch.distributed.init_process_group(backend="nccl")
+
+    # Loading Model
+    model = BertMultiTask(args)
+
+    # Optimizer parameters
+    optimizer_grouped_parameters = prepare_optimizer_parameters(args, model)
+
+    # DeepSpeed initializer handles FP16, distributed, optimizer automatically.
+    model.network, optimizer, _, _ = deepspeed.initialize(
+        args=args,
+        model=model.network,
+        model_parameters=optimizer_grouped_parameters)
+
+    # Overwrite application configs with DeepSpeed config
+    args.train_micro_batch_size_per_gpu = model.network.train_micro_batch_size_per_gpu(
+    )
+    args.gradient_accumulation_steps = model.network.gradient_accumulation_steps(
+    )
+
+    # Set DeepSpeed info
+    args.local_rank = model.network.local_rank
+    args.device = model.network.device
+    model.set_device(args.device)
+    args.fp16 = model.network.fp16_enabled()
+    args.use_lamb = model.network.optimizer_name(
+    ) == deepspeed.runtime.config.LAMB_OPTIMIZER
+
+    # Prepare Summary Writer and saved_models path
+    if dist.get_rank() == 0:
+        summary_writer = get_sample_writer(name=args.job_name,
+                                           base=args.output_dir)
+        args.summary_writer = summary_writer
+        os.makedirs(args.saved_model_path, exist_ok=True)
+
+    return model, optimizer
+
+
+def load_checkpoint(args, model):
+    global global_step
+    global global_data_samples
+    global last_global_step_from_restore
+
+    config = args.config
+    logger = args.logger
+
+    logger.info(
+        f"Restoring previous training checkpoint from PATH={args.load_training_checkpoint}, CKPT_ID={args.load_checkpoint_id}"
+    )
+    start_epoch, global_step, global_data_samples = load_training_checkpoint(
+        args=args,
+        model=model,
+        PATH=args.load_training_checkpoint,
+        ckpt_id=args.load_checkpoint_id)
+    logger.info(
+        f"The model is loaded from last checkpoint at epoch {start_epoch} when the global steps were at {global_step} and global data samples at {global_data_samples}"
+    )
+
+    if args.rewarmup:
+        logger.info(
+            f"Rewarmup learning rate with last_global_step_from_restore = {global_step}"
+        )
+        last_global_step_from_restore = global_step
+
+    lr_this_step = config["training"][
+        "learning_rate"] * warmup_linear_decay_exp(
+            global_step, config["training"]["decay_rate"],
+            config["training"]["decay_step"],
+            config["training"]["total_training_steps"],
+            config["training"]["warmup_proportion"])
+    logger.info(f"Restart training with lr = {lr_this_step}")
+
+    # Run validation for checkpoint before training
+    if not args.finetune and args.max_seq_length == 512:
+        logger.info(
+            f"Validation Loss of Checkpoint {start_epoch} before pretraining")
+        index = start_epoch - 1 if start_epoch > 0 else start_epoch
+        pretrain_validation(args, index, model)
+
+    return start_epoch
+
+
+def run(args, model, optimizer, start_epoch):
+    global global_step
+    global global_data_samples
+    global last_global_step_from_restore
+
+    config = args.config
+    logger = args.logger
+
+    if args.use_nvidia_dataset:
+        pretrain_dataset_provider = NvidiaBertDatasetProvider(args)
+    else:
+        pretrain_dataset_provider = BingBertDatasetProvider(args)
+
+    for index in range(start_epoch, config["training"]["num_epochs"]):
+        logger.info(f"Training Epoch: {index + 1}")
+        pre = time.time()
+        train(args, index, model, optimizer, pretrain_dataset_provider)
+
+        # Save ckpts according to "--ckpt_to_save" option,
+        # e.g. "--ckpt_to_save 160 161" to save epoch 160 and 161.
+        if args.ckpt_to_save is None or (index + 1) in args.ckpt_to_save:
+            logger.info(
+                f"Saving a checkpointing of the model for epoch: {index+1}")
+
+            checkpoint_model(PATH=args.saved_model_path,
+                             ckpt_id='epoch{}_step{}'.format(
+                                 index + 1, global_step),
+                             model=model,
+                             epoch=index + 1,
+                             last_global_step=global_step,
+                             last_global_data_samples=global_data_samples)
+
+        post = time.time()
+        logger.info(f"Time for shard {index + 1}: {post-pre} seconds")
+
+        current_global_step = global_step - last_global_step_from_restore
+        if is_time_to_exit(args=args, global_steps=current_global_step):
+            print(
+                f'Warning: Early training termination due to max steps limit, epoch={index+1}, global_step={current_global_step}'
+            )
+            break
+
+
+def main():
+    start = time.time()
+    args = construct_arguments()
+    model, optimizer = prepare_model_optimizer(args)
+    start_epoch = 0
+    if not None in [args.load_training_checkpoint, args.load_checkpoint_id]:
+        start_epoch = load_checkpoint(args, model)
+    run(args, model, optimizer, start_epoch)
+    elapsed = time.time() - start
+    logger = args.logger
+    logger.info(f"Elapsed time: {elapsed} seconds")
+
+
+if __name__ == "__main__":
+    main()