--- conflicted
+++ resolved
@@ -13,13 +13,8 @@
 
 mkdir -p $OUTPUT_DIR
 
-<<<<<<< HEAD
 NCCL_TREE_THRESHOLD=0 deepspeed ${base_dir}/deepspeed_train.py \
---cf ${base_dir}/bert_large_lamb_seq512.json \
-=======
-deepspeed ${base_dir}/deepspeed_train.py \
 --cf ${base_dir}/bert_large_lamb.json \
->>>>>>> 90d5d56f
 --max_seq_length 512 \
 --output_dir $OUTPUT_DIR \
 --print_steps 1 \
